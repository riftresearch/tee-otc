--- conflicted
+++ resolved
@@ -13,11 +13,6 @@
 alloy = { workspace = true }
 zeroize = { workspace = true }
 secrecy = { workspace = true }
-<<<<<<< HEAD
-rand = "0.8"
-hex = { workspace = true }
-sha2 = "0.10"
-=======
 sqlx = { workspace = true, optional = true }
 snafu = { workspace = true }
 argon2 = { workspace = true }
@@ -26,7 +21,6 @@
 [features]
 default = []
 sqlx = ["dep:sqlx"]
->>>>>>> b3b9abdb
 
 [dev-dependencies]
 serde_json = { workspace = true }