--- conflicted
+++ resolved
@@ -4,21 +4,14 @@
 pub mod status;
 pub mod supported_currencies;
 pub mod swap;
-<<<<<<< HEAD
-=======
 pub mod swap_transitions;
->>>>>>> b3b9abdb
 pub mod wallet;
 
 pub use api_key::*;
 pub use chain::*;
 pub use quote::*;
 pub use status::*;
-<<<<<<< HEAD
-pub use swap::*;
-=======
 pub use supported_currencies::*;
 pub use swap::*;
 pub use swap_transitions::*;
->>>>>>> b3b9abdb
 pub use wallet::*;