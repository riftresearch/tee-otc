--- conflicted
+++ resolved
@@ -18,11 +18,7 @@
         self.chains.insert(chain_type, implementation);
     }
     
-<<<<<<< HEAD
-    pub fn get(&self, chain_type: &ChainType) -> Option<Arc<dyn ChainOperations>> {
-=======
     #[must_use] pub fn get(&self, chain_type: &ChainType) -> Option<Arc<dyn ChainOperations>> {
->>>>>>> b3b9abdb
         self.chains.get(chain_type).cloned()
     }
     
