--- conflicted
+++ resolved
@@ -1,8 +1,5 @@
 use alloy::primitives::U256;
-<<<<<<< HEAD
-=======
 use otc_models::{ChainType, Currency};
->>>>>>> b3b9abdb
 use snafu::prelude::*;
 
 #[derive(Debug, Snafu)]
@@ -36,8 +33,6 @@
     
     #[snafu(display("Key derivation failed: {message}"))]
     KeyDerivation { message: String },
-<<<<<<< HEAD
-=======
 }
 
 pub type Result<T> = std::result::Result<T, Error>;
@@ -72,7 +67,6 @@
     fn from(error: evm_token_indexer_client::Error) -> Self {
         Error::Rpc { message: format!("EVM Token Indexer error: {}", error) }
     }
->>>>>>> b3b9abdb
 }
 
 impl From<alloy::transports::RpcError<alloy::transports::TransportErrorKind>> for Error {
