use crate::Result;
use alloy::primitives::U256;
use async_trait::async_trait;
<<<<<<< HEAD
use otc_models::{DepositInfo, TxStatus, Wallet};
=======
use otc_models::{Currency, TransferInfo, TxStatus, Wallet};
>>>>>>> b3b9abdb
use std::time::Duration;


// implementors of this trait should be stateless
#[async_trait]
pub trait ChainOperations: Send + Sync {
    /// Create a new wallet, returning the wallet and the salt used
    fn create_wallet(&self) -> Result<(Wallet, [u8; 32])>;
<<<<<<< HEAD
    
    /// Derive a wallet deterministically from a master key and salt
    fn derive_wallet(&self, master_key: &[u8], salt: &[u8; 32]) -> Result<Wallet>;
    
    /// Get the balance of an address
    async fn get_balance(&self, address: &str) -> Result<U256>;
    
    /// Get transaction status
    async fn get_tx_status(&self, txid: &str) -> Result<TxStatus>;
=======
    
    /// Derive a wallet deterministically from a master key and salt
    fn derive_wallet(&self, master_key: &[u8], salt: &[u8; 32]) -> Result<Wallet>;
    
>>>>>>> b3b9abdb
    
    /// Check for transfers to an address
    async fn search_for_transfer(
        &self,
<<<<<<< HEAD
        address: &str,
        expected_amount: U256,
        min_confirmations: u32,
    ) -> Result<Option<DepositInfo>>;
=======
        to_address: &str,
        currency: &Currency,
        // Some callers may require a nonce to be embedded in the transaction
        embedded_nonce: Option<[u8; 16]>,
        // Before this block, the transfer was not possible/irrelevant - can be used to limit the search range
        from_block_height: Option<u64>
    )
     -> Result<Option<TransferInfo>>;

    /// Get the status of a transaction
    async fn get_tx_status(&self, tx_hash: &str) -> Result<TxStatus>;
>>>>>>> b3b9abdb
    
    /// Send funds from a wallet
    /// TODO: Reason about how refunds will work and create a type around this
    /* 
    async fn sign_payment(
        &self,
        private_key: &str,
        to_address: &str,
        amount: U256,
    ) -> Result<String>; // Returns tx hash
     */
    
    /// Validate an address format
    fn validate_address(&self, address: &str) -> bool;
    
    /// Get minimum recommended confirmations
    fn minimum_block_confirmations(&self) -> u32;
    
    /// Get rough block time as an estimation of confirmation time
    fn estimated_block_time(&self) -> Duration;
}<|MERGE_RESOLUTION|>--- conflicted
+++ resolved
@@ -1,11 +1,6 @@
 use crate::Result;
-use alloy::primitives::U256;
 use async_trait::async_trait;
-<<<<<<< HEAD
-use otc_models::{DepositInfo, TxStatus, Wallet};
-=======
 use otc_models::{Currency, TransferInfo, TxStatus, Wallet};
->>>>>>> b3b9abdb
 use std::time::Duration;
 
 
@@ -14,32 +9,14 @@
 pub trait ChainOperations: Send + Sync {
     /// Create a new wallet, returning the wallet and the salt used
     fn create_wallet(&self) -> Result<(Wallet, [u8; 32])>;
-<<<<<<< HEAD
     
     /// Derive a wallet deterministically from a master key and salt
     fn derive_wallet(&self, master_key: &[u8], salt: &[u8; 32]) -> Result<Wallet>;
     
-    /// Get the balance of an address
-    async fn get_balance(&self, address: &str) -> Result<U256>;
-    
-    /// Get transaction status
-    async fn get_tx_status(&self, txid: &str) -> Result<TxStatus>;
-=======
-    
-    /// Derive a wallet deterministically from a master key and salt
-    fn derive_wallet(&self, master_key: &[u8], salt: &[u8; 32]) -> Result<Wallet>;
-    
->>>>>>> b3b9abdb
     
     /// Check for transfers to an address
     async fn search_for_transfer(
         &self,
-<<<<<<< HEAD
-        address: &str,
-        expected_amount: U256,
-        min_confirmations: u32,
-    ) -> Result<Option<DepositInfo>>;
-=======
         to_address: &str,
         currency: &Currency,
         // Some callers may require a nonce to be embedded in the transaction
@@ -51,7 +28,6 @@
 
     /// Get the status of a transaction
     async fn get_tx_status(&self, tx_hash: &str) -> Result<TxStatus>;
->>>>>>> b3b9abdb
     
     /// Send funds from a wallet
     /// TODO: Reason about how refunds will work and create a type around this
