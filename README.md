--- conflicted
+++ resolved
@@ -3,18 +3,11 @@
 
 ## Components
 
-<<<<<<< HEAD
-- `otc-server` - Rust WebSocket server for deposit wallet creation and handling the full swap lifecycle, runs in a TEE
-- Bitcoin full node integration
-- Helios light client for Ethereum verification
-- TEE attestation and secure key management
-=======
 - `otc-server` - Server for deposit wallet creation and handling the full swap lifecycle, runs in a TEE
 - `market-maker` - Demo market making bot that responds to RFQs and fills orders
 - `rfq-server` - Offchain Server that acts as an entrypoint for connecting market makers to users sending RFQs
 - Bitcoin full node for Bitcoin state validation
 - Helios light client for EVM chain state validation
->>>>>>> b3b9abdb
 
 ## Prerequisites
 
@@ -26,27 +19,7 @@
 
 ## Development Workflow
 
-<<<<<<< HEAD
-1. **Start Development Database**:
-
-   _In a seperate terminal_
-
-   ```bash
-   docker compose -f compose.test-db.yml up
-   ```
-
-   This will automatically:
-
-   - Create the `otc_dev` database
-   - Apply the schema (embedded in compose file)
-
-   To check logs: `docker compose -f compose.test-db.yml logs`
-   To stop: `docker compose -f compose.test-db.yml down`
-
-2. **Build the project**:
-=======
 1. **Build the project**:
->>>>>>> b3b9abdb
 
    ```bash
    cargo build
