[workspace]
resolver = "2"
members = [
<<<<<<< HEAD
    "bin/otc-server",
    "crates/otc-models",
    "crates/otc-chains",
    "crates/otc-mm-protocol",
    "bin/rfq-server",
    "bin/mm-server"
]
=======
    "bin/*",
    "crates/*",
    "integration-tests"
]
exclude = ["empty-sqlite-shim"]
>>>>>>> b3b9abdb

[workspace.package]
version = "0.1.0"
edition = "2021"
<<<<<<< HEAD
=======
version = "0.1.0"
>>>>>>> b3b9abdb
rust-version = "1.88"
license = "MIT OR Apache-2.0"
repository = "https://github.com/riftresearch/tee-otc"

[workspace.dependencies]
# Internal dependencies
otc-models = { path = "crates/otc-models" }
otc-chains = { path = "crates/otc-chains" }
otc-mm-protocol = { path = "crates/otc-mm-protocol" }
common = { path = "crates/common" }
devnet = { path = "crates/devnet" }
evm-token-indexer-client = { path = "crates/evm-token-indexer-client" }
otc-server = {path = "bin/otc-server"}
market-maker = {path = "bin/market-maker"}

# All of the following dependences (before the empty line) are implicitly linked to the same version, if one of them is updated they must all be updated simultaneously 
bitcoin = { version = "0.32.0", default-features = false, features = ["serde", "base64", "secp-recovery"] }
bitcoincore-rpc-async = { git = "https://github.com/riftresearch/rust-bitcoincore-rpc-async", rev = "5113a3bff59a8d1afdd0f37b7df707a25567f54f" }
corepc-node = { version = "0.8.0", features = ["29_0", "download"] }
electrsd = { git = "https://github.com/RCasatta/electrsd", rev = "bdc97e879bad82e13e69c74d898271db12224f44", features = ["corepc-node_29_0", "esplora_a33e97e1", "legacy"] }
esplora-client = {git = "https://github.com/riftresearch/rust-esplora-client" , rev = "a571328ff799993f877d87db8dad6e4c6b313225", features = ["async", "tokio"]}


alloy = { version = "1.0.23", features = ["full", "node-bindings", "json-rpc"] }
tokio = { version = "1.40", features = ["full"] }
serde = { version = "1.0", features = ["derive"] }
serde_json = "1.0"
tracing = "0.1"
tracing-subscriber = { version = "0.3", features = ["env-filter"] }
snafu = { version = "0.8", features = ["std", "backtrace"] }
axum = { version = "0.7", features = ["ws"] }
clap = { version = "4.5", features = ["derive", "env"] }
<<<<<<< HEAD
sqlx = { version = "0.8", features = ["runtime-tokio", "postgres", "uuid", "chrono", "migrate"] }
uuid = { version = "1.10", features = ["v4", "serde"] }
chrono = { version = "0.4", features = ["serde"] }

alloy = { version = "1.0", features = ["full"] }
config = { version = "0.14", features = ["toml"] }
zeroize = { version = "1.8", features = ["derive"] }
secrecy = { version = "0.10", features = ["serde"] }
hex = "0.4"
getrandom = "0.2"
toml = "0.8"
bitcoin = "0.32"
bitcoincore-rpc = "0.19"
tokio-tungstenite = "0.21"
dashmap = "6.1"
jsonwebtoken = "9.3"
validator = "0.18"
sha2 = "0.10"
rand = "0.8"
tower = "0.4"
tower-http = "0.5"
parking_lot = "0.12"
crossbeam = "0.8"
futures = "0.3"

=======
uuid = { version = "1.10", features = ["v4", "serde"] }
chrono = { version = "0.4", features = ["serde"] }
config = { version = "0.14", features = ["toml"] }
zeroize = { version = "1.8", features = ["derive"] }
secrecy = { version = "0.10", features = ["serde"] }
getrandom = "0.2"
toml = "0.8"
dashmap = "6.1"
futures-util = "0.3"
tokio-tungstenite = "0.24"
url = "2.5"
argon2 = "0.5"
rand = "0.8"
dialoguer = "0.11"
ctor = "0.2"
reqwest = "0.12.22"
dirs = "6.0.0"
tempfile = "3.20.0"
fs2 = "0.4"
backoff = { version = "0.4.0", features=["tokio"] }
sha2 = "0.10"
hkdf = "0.12"
bip39 = "2.1.0"
async-trait = "0.1"
bitcoin-coin-selection =  { version = "0.7.0", features = ["rand"]}
sqlx = { version = "0.8",  features = ["runtime-tokio", "tls-native-tls", "postgres", "uuid", "chrono", "migrate"] }
bdk_wallet = { version = "2.0.0", features=["rusqlite"] }
bdk_esplora = { version = "0.22.0", features=["tokio","async"]}
>>>>>>> b3b9abdb

[profile.dev.package.sqlx-macros]
opt-level = 3

[patch.crates-io]
corepc-node = { git = "https://github.com/alpinevm/corepc", rev = "dc4809ee032b378097c37e73e2929ceb9ee62c54" }
sqlx-sqlite = { path = "sqlx-sqlite-shim" }<|MERGE_RESOLUTION|>--- conflicted
+++ resolved
@@ -1,29 +1,15 @@
 [workspace]
 resolver = "2"
 members = [
-<<<<<<< HEAD
-    "bin/otc-server",
-    "crates/otc-models",
-    "crates/otc-chains",
-    "crates/otc-mm-protocol",
-    "bin/rfq-server",
-    "bin/mm-server"
-]
-=======
     "bin/*",
     "crates/*",
     "integration-tests"
 ]
 exclude = ["empty-sqlite-shim"]
->>>>>>> b3b9abdb
 
 [workspace.package]
+edition = "2021"
 version = "0.1.0"
-edition = "2021"
-<<<<<<< HEAD
-=======
-version = "0.1.0"
->>>>>>> b3b9abdb
 rust-version = "1.88"
 license = "MIT OR Apache-2.0"
 repository = "https://github.com/riftresearch/tee-otc"
@@ -56,33 +42,6 @@
 snafu = { version = "0.8", features = ["std", "backtrace"] }
 axum = { version = "0.7", features = ["ws"] }
 clap = { version = "4.5", features = ["derive", "env"] }
-<<<<<<< HEAD
-sqlx = { version = "0.8", features = ["runtime-tokio", "postgres", "uuid", "chrono", "migrate"] }
-uuid = { version = "1.10", features = ["v4", "serde"] }
-chrono = { version = "0.4", features = ["serde"] }
-
-alloy = { version = "1.0", features = ["full"] }
-config = { version = "0.14", features = ["toml"] }
-zeroize = { version = "1.8", features = ["derive"] }
-secrecy = { version = "0.10", features = ["serde"] }
-hex = "0.4"
-getrandom = "0.2"
-toml = "0.8"
-bitcoin = "0.32"
-bitcoincore-rpc = "0.19"
-tokio-tungstenite = "0.21"
-dashmap = "6.1"
-jsonwebtoken = "9.3"
-validator = "0.18"
-sha2 = "0.10"
-rand = "0.8"
-tower = "0.4"
-tower-http = "0.5"
-parking_lot = "0.12"
-crossbeam = "0.8"
-futures = "0.3"
-
-=======
 uuid = { version = "1.10", features = ["v4", "serde"] }
 chrono = { version = "0.4", features = ["serde"] }
 config = { version = "0.14", features = ["toml"] }
@@ -111,7 +70,6 @@
 sqlx = { version = "0.8",  features = ["runtime-tokio", "tls-native-tls", "postgres", "uuid", "chrono", "migrate"] }
 bdk_wallet = { version = "2.0.0", features=["rusqlite"] }
 bdk_esplora = { version = "0.22.0", features=["tokio","async"]}
->>>>>>> b3b9abdb
 
 [profile.dev.package.sqlx-macros]
 opt-level = 3
