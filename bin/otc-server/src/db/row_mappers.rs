use chrono::{DateTime, Utc};
<<<<<<< HEAD
use otc_models::{Quote, Swap};
=======
use otc_models::{Quote, Swap, SwapStatus};
>>>>>>> b3b9abdb
use sqlx::postgres::PgRow;
use sqlx::Row;
use uuid::Uuid;

<<<<<<< HEAD
use super::conversions::{currency_from_db, swap_status_from_db, u256_from_db};
use super::DbResult;
=======
use super::conversions::{currency_from_db, user_deposit_status_from_json, mm_deposit_status_from_json, settlement_status_from_json};
use crate::error::{OtcServerError, OtcServerResult};
>>>>>>> b3b9abdb

pub trait FromRow<'r>: Sized {
    fn from_row(row: &'r PgRow) -> OtcServerResult<Self>;
}

impl<'r> FromRow<'r> for Quote {
    fn from_row(row: &'r PgRow) -> OtcServerResult<Self> {
        let id: Uuid = row.try_get("id")?;
        let from_chain: String = row.try_get("from_chain")?;
        let from_token: serde_json::Value = row.try_get("from_token")?;
        let from_amount: String = row.try_get("from_amount")?;
        let from_decimals: i16 = row.try_get("from_decimals")?;
        let to_chain: String = row.try_get("to_chain")?;
        let to_token: serde_json::Value = row.try_get("to_token")?;
        let to_amount: String = row.try_get("to_amount")?;
        let to_decimals: i16 = row.try_get("to_decimals")?;
<<<<<<< HEAD
        let market_maker_identifier: String = row.try_get("market_maker_identifier")?;
=======
        let market_maker_id: Uuid = row.try_get("market_maker_id")?;
>>>>>>> b3b9abdb
        let expires_at: DateTime<Utc> = row.try_get("expires_at")?;
        let created_at: DateTime<Utc> = row.try_get("created_at")?;
        
        let from = currency_from_db(from_chain, from_token, from_amount, from_decimals as u8)?;
        let to = currency_from_db(to_chain, to_token, to_amount, to_decimals as u8)?;
        
        Ok(Quote {
            id,
            from,
            to,
            market_maker_id,
            expires_at,
            created_at,
        })
    }
}

impl<'r> FromRow<'r> for Swap {
<<<<<<< HEAD
    fn from_row(row: &'r PgRow) -> DbResult<Self> {
=======
    fn from_row(row: &'r PgRow) -> OtcServerResult<Self> {
>>>>>>> b3b9abdb
        let id: Uuid = row.try_get("id")?;
        let market_maker_id: Uuid = row.try_get("market_maker_id")?;
        
        // Get salt as Vec<u8> from database and convert to [u8; 32]
        let user_deposit_salt_vec: Vec<u8> = row.try_get("user_deposit_salt")?;
        let mut user_deposit_salt = [0u8; 32];
        
        if user_deposit_salt_vec.len() != 32 {
            return Err(OtcServerError::InvalidData {
                message: "user_deposit_salt must be exactly 32 bytes".to_string(),
            });
        }
        user_deposit_salt.copy_from_slice(&user_deposit_salt_vec);
        
        // Get mm_nonce as Vec<u8> from database and convert to [u8; 16]
        let mm_nonce_vec: Vec<u8> = row.try_get("mm_nonce")?;
        let mut mm_nonce = [0u8; 16];
        
        if mm_nonce_vec.len() != 16 {
            return Err(OtcServerError::InvalidData {
                message: "mm_nonce must be exactly 16 bytes".to_string(),
            });
        }
        mm_nonce.copy_from_slice(&mm_nonce_vec);
        
        // Get the embedded quote fields
        let quote_id: Uuid = row.try_get("quote_id")?;
        let from_chain: String = row.try_get("from_chain")?;
        let from_token: serde_json::Value = row.try_get("from_token")?;
        let from_amount: String = row.try_get("from_amount")?;
        let from_decimals: i16 = row.try_get("from_decimals")?;
        let to_chain: String = row.try_get("to_chain")?;
        let to_token: serde_json::Value = row.try_get("to_token")?;
        let to_amount: String = row.try_get("to_amount")?;
        let to_decimals: i16 = row.try_get("to_decimals")?;
        let quote_market_maker_id: Uuid = row.try_get("quote_market_maker_id")?;
        let expires_at: DateTime<Utc> = row.try_get("expires_at")?;
        let quote_created_at: DateTime<Utc> = row.try_get("quote_created_at")?;
        
<<<<<<< HEAD
        // Get salts as Vec<u8> from database and convert to [u8; 32]
        let user_deposit_salt_vec: Vec<u8> = row.try_get("user_deposit_salt")?;
        let mm_deposit_salt_vec: Vec<u8> = row.try_get("mm_deposit_salt")?;
        
        let mut user_deposit_salt = [0u8; 32];
        let mut mm_deposit_salt = [0u8; 32];
        
        if user_deposit_salt_vec.len() != 32 {
            return Err(super::DbError::InvalidData {
                message: "user_deposit_salt must be exactly 32 bytes".to_string(),
            });
        }
        if mm_deposit_salt_vec.len() != 32 {
            return Err(super::DbError::InvalidData {
                message: "mm_deposit_salt must be exactly 32 bytes".to_string(),
            });
        }
        
        user_deposit_salt.copy_from_slice(&user_deposit_salt_vec);
        mm_deposit_salt.copy_from_slice(&mm_deposit_salt_vec);
=======
        let from = currency_from_db(from_chain, from_token, from_amount, from_decimals as u8)?;
        let to = currency_from_db(to_chain, to_token, to_amount, to_decimals as u8)?;
        
        let quote = Quote {
            id: quote_id,
            from,
            to,
            market_maker_id: quote_market_maker_id,
            expires_at,
            created_at: quote_created_at,
        };
>>>>>>> b3b9abdb
        
        let user_deposit_address: String = row.try_get("user_deposit_address")?;
        let user_destination_address: String = row.try_get("user_destination_address")?;
        let user_refund_address: String = row.try_get("user_refund_address")?;
        let status: SwapStatus = row.try_get("status")?;
        
        // Handle JSONB fields
        let user_deposit_json: Option<serde_json::Value> = row.try_get("user_deposit_status")?;
        let user_deposit_status = match user_deposit_json {
            Some(json) => Some(user_deposit_status_from_json(json)?),
            None => None,
        };
        
        let mm_deposit_json: Option<serde_json::Value> = row.try_get("mm_deposit_status")?;
        let mm_deposit_status = match mm_deposit_json {
            Some(json) => Some(mm_deposit_status_from_json(json)?),
            None => None,
        };
        
        let settlement_json: Option<serde_json::Value> = row.try_get("settlement_status")?;
        let settlement_status = match settlement_json {
            Some(json) => Some(settlement_status_from_json(json)?),
            None => None,
        };
        
        let failure_reason: Option<String> = row.try_get("failure_reason")?;
        let failure_at: Option<DateTime<Utc>> = row.try_get("failure_at")?;
        let mm_notified_at: Option<DateTime<Utc>> = row.try_get("mm_notified_at")?;
        let mm_private_key_sent_at: Option<DateTime<Utc>> = row.try_get("mm_private_key_sent_at")?;
        let created_at: DateTime<Utc> = row.try_get("created_at")?;
        let updated_at: DateTime<Utc> = row.try_get("updated_at")?;
        
        Ok(Swap {
            id,
<<<<<<< HEAD
            quote_id,
            market_maker,
            user_deposit_salt,
            mm_deposit_salt,
=======
            market_maker_id,
            quote,
            user_deposit_salt,
            user_deposit_address,
            mm_nonce,
>>>>>>> b3b9abdb
            user_destination_address,
            user_refund_address,
            status,
            user_deposit_status,
            mm_deposit_status,
            settlement_status,
            failure_reason,
            failure_at,
            mm_notified_at,
            mm_private_key_sent_at,
            created_at,
            updated_at,
        })
    }
}
<<<<<<< HEAD

pub fn map_optional_deposit_info(
    tx_hash: Option<String>,
    amount: Option<String>,
    detected_at: Option<DateTime<Utc>>,
) -> DbResult<Option<otc_models::DepositInfo>> {
    match (tx_hash, amount, detected_at) {
        (Some(tx_hash), Some(amount), Some(detected_at)) => {
            let amount = u256_from_db(&amount)?;
            Ok(Some(otc_models::DepositInfo {
                tx_hash,
                amount,
                detected_at,
            }))
        }
        _ => Ok(None),
    }
}
=======
>>>>>>> b3b9abdb
<|MERGE_RESOLUTION|>--- conflicted
+++ resolved
@@ -1,20 +1,11 @@
 use chrono::{DateTime, Utc};
-<<<<<<< HEAD
-use otc_models::{Quote, Swap};
-=======
 use otc_models::{Quote, Swap, SwapStatus};
->>>>>>> b3b9abdb
 use sqlx::postgres::PgRow;
 use sqlx::Row;
 use uuid::Uuid;
 
-<<<<<<< HEAD
-use super::conversions::{currency_from_db, swap_status_from_db, u256_from_db};
-use super::DbResult;
-=======
 use super::conversions::{currency_from_db, user_deposit_status_from_json, mm_deposit_status_from_json, settlement_status_from_json};
 use crate::error::{OtcServerError, OtcServerResult};
->>>>>>> b3b9abdb
 
 pub trait FromRow<'r>: Sized {
     fn from_row(row: &'r PgRow) -> OtcServerResult<Self>;
@@ -31,11 +22,7 @@
         let to_token: serde_json::Value = row.try_get("to_token")?;
         let to_amount: String = row.try_get("to_amount")?;
         let to_decimals: i16 = row.try_get("to_decimals")?;
-<<<<<<< HEAD
-        let market_maker_identifier: String = row.try_get("market_maker_identifier")?;
-=======
         let market_maker_id: Uuid = row.try_get("market_maker_id")?;
->>>>>>> b3b9abdb
         let expires_at: DateTime<Utc> = row.try_get("expires_at")?;
         let created_at: DateTime<Utc> = row.try_get("created_at")?;
         
@@ -54,11 +41,7 @@
 }
 
 impl<'r> FromRow<'r> for Swap {
-<<<<<<< HEAD
-    fn from_row(row: &'r PgRow) -> DbResult<Self> {
-=======
     fn from_row(row: &'r PgRow) -> OtcServerResult<Self> {
->>>>>>> b3b9abdb
         let id: Uuid = row.try_get("id")?;
         let market_maker_id: Uuid = row.try_get("market_maker_id")?;
         
@@ -98,28 +81,6 @@
         let expires_at: DateTime<Utc> = row.try_get("expires_at")?;
         let quote_created_at: DateTime<Utc> = row.try_get("quote_created_at")?;
         
-<<<<<<< HEAD
-        // Get salts as Vec<u8> from database and convert to [u8; 32]
-        let user_deposit_salt_vec: Vec<u8> = row.try_get("user_deposit_salt")?;
-        let mm_deposit_salt_vec: Vec<u8> = row.try_get("mm_deposit_salt")?;
-        
-        let mut user_deposit_salt = [0u8; 32];
-        let mut mm_deposit_salt = [0u8; 32];
-        
-        if user_deposit_salt_vec.len() != 32 {
-            return Err(super::DbError::InvalidData {
-                message: "user_deposit_salt must be exactly 32 bytes".to_string(),
-            });
-        }
-        if mm_deposit_salt_vec.len() != 32 {
-            return Err(super::DbError::InvalidData {
-                message: "mm_deposit_salt must be exactly 32 bytes".to_string(),
-            });
-        }
-        
-        user_deposit_salt.copy_from_slice(&user_deposit_salt_vec);
-        mm_deposit_salt.copy_from_slice(&mm_deposit_salt_vec);
-=======
         let from = currency_from_db(from_chain, from_token, from_amount, from_decimals as u8)?;
         let to = currency_from_db(to_chain, to_token, to_amount, to_decimals as u8)?;
         
@@ -131,7 +92,6 @@
             expires_at,
             created_at: quote_created_at,
         };
->>>>>>> b3b9abdb
         
         let user_deposit_address: String = row.try_get("user_deposit_address")?;
         let user_destination_address: String = row.try_get("user_destination_address")?;
@@ -166,18 +126,11 @@
         
         Ok(Swap {
             id,
-<<<<<<< HEAD
-            quote_id,
-            market_maker,
-            user_deposit_salt,
-            mm_deposit_salt,
-=======
             market_maker_id,
             quote,
             user_deposit_salt,
             user_deposit_address,
             mm_nonce,
->>>>>>> b3b9abdb
             user_destination_address,
             user_refund_address,
             status,
@@ -193,24 +146,3 @@
         })
     }
 }
-<<<<<<< HEAD
-
-pub fn map_optional_deposit_info(
-    tx_hash: Option<String>,
-    amount: Option<String>,
-    detected_at: Option<DateTime<Utc>>,
-) -> DbResult<Option<otc_models::DepositInfo>> {
-    match (tx_hash, amount, detected_at) {
-        (Some(tx_hash), Some(amount), Some(detected_at)) => {
-            let amount = u256_from_db(&amount)?;
-            Ok(Some(otc_models::DepositInfo {
-                tx_hash,
-                amount,
-                detected_at,
-            }))
-        }
-        _ => Ok(None),
-    }
-}
-=======
->>>>>>> b3b9abdb
