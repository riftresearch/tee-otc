--- conflicted
+++ resolved
@@ -1,13 +1,3 @@
-<<<<<<< HEAD
-use alloy::primitives::U256;
-use otc_models::{Swap, SwapStatus};
-use sqlx::postgres::PgPool;
-use uuid::Uuid;
-
-use super::conversions::{swap_status_to_db, u256_to_db};
-use super::row_mappers::FromRow;
-use super::DbResult;
-=======
 use otc_models::{Swap, SwapStatus, UserDepositStatus, MMDepositStatus, SettlementStatus};
 use sqlx::postgres::PgPool;
 use uuid::Uuid;
@@ -15,7 +5,6 @@
 use super::conversions::{user_deposit_status_to_json, mm_deposit_status_to_json, settlement_status_to_json};
 use super::row_mappers::FromRow;
 use crate::error::{OtcServerError, OtcServerResult};
->>>>>>> b3b9abdb
 
 #[derive(Clone)]
 pub struct SwapRepository {
@@ -27,16 +16,6 @@
         Self { pool }
     }
     
-<<<<<<< HEAD
-    pub async fn create(&self, swap: &Swap) -> DbResult<()> {
-        let status = swap_status_to_db(&swap.status);
-        
-        sqlx::query(
-            r#"
-            INSERT INTO swaps (
-                id, quote_id, market_maker,
-                user_deposit_salt, mm_deposit_salt,
-=======
     pub async fn create(&self, swap: &Swap) -> OtcServerResult<()> {
         let user_deposit_json = match &swap.user_deposit_status {
             Some(status) => Some(user_deposit_status_to_json(status)?),
@@ -56,7 +35,6 @@
             INSERT INTO swaps (
                 id, quote_id, market_maker_id,
                 user_deposit_salt, user_deposit_address, mm_nonce,
->>>>>>> b3b9abdb
                 user_destination_address, user_refund_address,
                 status,
                 user_deposit_status, mm_deposit_status, settlement_status,
@@ -66,27 +44,16 @@
             )
             VALUES (
                 $1, $2, $3, $4, $5, $6, $7, $8,
-<<<<<<< HEAD
-                $9, $10, $11, $12, $13, $14, $15, $16, $17
-=======
                 $9, $10, $11, $12, $13, $14, $15, $16, $17, $18
->>>>>>> b3b9abdb
             )
             ",
         )
         .bind(swap.id)
-<<<<<<< HEAD
-        .bind(swap.quote_id)
-        .bind(&swap.market_maker)
-        .bind(&swap.user_deposit_salt[..])
-        .bind(&swap.mm_deposit_salt[..])
-=======
         .bind(swap.quote.id)
         .bind(&swap.market_maker_id)
         .bind(&swap.user_deposit_salt[..])
         .bind(&swap.user_deposit_address)
         .bind(&swap.mm_nonce[..])
->>>>>>> b3b9abdb
         .bind(&swap.user_destination_address)
         .bind(&swap.user_refund_address)
         .bind(swap.status)
@@ -105,27 +72,10 @@
         Ok(())
     }
     
-<<<<<<< HEAD
-    pub async fn get(&self, id: Uuid) -> DbResult<Swap> {
-=======
     pub async fn get(&self, id: Uuid) -> OtcServerResult<Swap> {
->>>>>>> b3b9abdb
         let row = sqlx::query(
             r"
             SELECT 
-<<<<<<< HEAD
-                id, quote_id, market_maker,
-                user_deposit_salt, mm_deposit_salt,
-                user_destination_address, user_refund_address,
-                status,
-                user_deposit_tx_hash, user_deposit_amount, user_deposit_detected_at,
-                mm_deposit_tx_hash, mm_deposit_amount, mm_deposit_detected_at,
-                user_withdrawal_tx,
-                created_at, updated_at
-            FROM swaps
-            WHERE id = $1
-            "#,
-=======
                 s.id, s.quote_id, s.market_maker_id,
                 s.user_deposit_salt, s.user_deposit_address, s.mm_nonce,
                 s.user_destination_address, s.user_refund_address,
@@ -142,7 +92,6 @@
             JOIN quotes q ON s.quote_id = q.id
             WHERE s.id = $1
             ",
->>>>>>> b3b9abdb
         )
         .bind(id)
         .fetch_one(&self.pool)
@@ -235,28 +184,10 @@
         Ok(())
     }
     
-<<<<<<< HEAD
-    pub async fn get_active_swaps(&self) -> DbResult<Vec<Swap>> {
-=======
     pub async fn get_active_swaps(&self) -> OtcServerResult<Vec<Swap>> {
->>>>>>> b3b9abdb
         let rows = sqlx::query(
             r"
             SELECT 
-<<<<<<< HEAD
-                id, quote_id, market_maker,
-                user_deposit_salt, mm_deposit_salt,
-                user_destination_address, user_refund_address,
-                status,
-                user_deposit_tx_hash, user_deposit_amount, user_deposit_detected_at,
-                mm_deposit_tx_hash, mm_deposit_amount, mm_deposit_detected_at,
-                user_withdrawal_tx,
-                created_at, updated_at
-            FROM swaps
-            WHERE status NOT IN ('completed', 'quote_rejected', 'refunding')
-            ORDER BY created_at DESC
-            "#,
-=======
                 s.id, s.quote_id, s.market_maker_id,
                 s.user_deposit_salt, s.user_deposit_address, s.mm_nonce,
                 s.user_destination_address, s.user_refund_address,
@@ -274,7 +205,6 @@
             WHERE s.status NOT IN ('settled', 'failed')
             ORDER BY s.created_at DESC
             ",
->>>>>>> b3b9abdb
         )
         .fetch_all(&self.pool)
         .await?;
@@ -287,9 +217,6 @@
         Ok(swaps)
     }
     
-<<<<<<< HEAD
-    pub async fn get_swaps_by_market_maker(&self, mm_identifier: &str) -> DbResult<Vec<Swap>> {
-=======
     /// Update entire swap record
     pub async fn update(&self, swap: &Swap) -> OtcServerResult<()> {
         let user_deposit_json = swap.user_deposit_status.as_ref()
@@ -335,24 +262,9 @@
     }
     
     pub async fn get_swaps_by_market_maker(&self, mm_id: Uuid) -> OtcServerResult<Vec<Swap>> {
->>>>>>> b3b9abdb
         let rows = sqlx::query(
             r"
             SELECT 
-<<<<<<< HEAD
-                id, quote_id, market_maker,
-                user_deposit_salt, mm_deposit_salt,
-                user_destination_address, user_refund_address,
-                status,
-                user_deposit_tx_hash, user_deposit_amount, user_deposit_detected_at,
-                mm_deposit_tx_hash, mm_deposit_amount, mm_deposit_detected_at,
-                user_withdrawal_tx,
-                created_at, updated_at
-            FROM swaps
-            WHERE market_maker = $1
-            ORDER BY created_at DESC
-            "#,
-=======
                 s.id, s.quote_id, s.market_maker_id,
                 s.user_deposit_salt, s.user_deposit_address, s.mm_nonce,
                 s.user_destination_address, s.user_refund_address,
@@ -370,7 +282,6 @@
             WHERE s.market_maker_id = $1
             ORDER BY s.created_at DESC
             ",
->>>>>>> b3b9abdb
         )
         .bind(mm_id)
         .fetch_all(&self.pool)
@@ -517,13 +428,8 @@
     use alloy::primitives::U256;
     use chrono::{Duration, Utc};
     use otc_models::{
-<<<<<<< HEAD
-        ChainType, Currency, DepositInfo, Quote, Swap, SwapStatus,
-        TokenIdentifier,
-=======
         ChainType, Currency, Quote, Swap, SwapStatus, SettlementStatus,
         TokenIdentifier, UserDepositStatus, MMDepositStatus,
->>>>>>> b3b9abdb
     };
     use crate::db::Database;
     use crate::db::conversions::chain_type_to_db;
@@ -563,27 +469,9 @@
         getrandom::getrandom(&mut user_salt).unwrap();
         getrandom::getrandom(&mut mm_nonce).unwrap();
 
-        // Create test salts
-        let mut user_salt = [0u8; 32];
-        let mut mm_salt = [0u8; 32];
-        getrandom::getrandom(&mut user_salt).unwrap();
-        getrandom::getrandom(&mut mm_salt).unwrap();
-
         // Create a test swap
         let original_swap = Swap {
             id: Uuid::new_v4(),
-<<<<<<< HEAD
-            quote_id: quote.id,
-            market_maker: "test-mm-1".to_string(),
-            user_deposit_salt: user_salt,
-            mm_deposit_salt: mm_salt,
-            user_destination_address: "0x1234567890123456789012345678901234567890".to_string(),
-            user_refund_address: "bc1qw508d6qejxtdg4y5r3zarvary0c5xw7kv8f3t4".to_string(),
-            status: SwapStatus::WaitingUserDeposit,
-            user_deposit_status: None,
-            mm_deposit_status: None,
-            user_withdrawal_tx: None,
-=======
             market_maker_id: quote.market_maker_id,
             quote: quote.clone(),
             user_deposit_salt: user_salt,
@@ -599,7 +487,6 @@
             failure_at: None,
             mm_notified_at: None,
             mm_private_key_sent_at: None,
->>>>>>> b3b9abdb
             created_at: Utc::now(),
             updated_at: Utc::now(),
         };
@@ -639,18 +526,11 @@
 
         // Validate data
         assert_eq!(retrieved_swap.id, original_swap.id);
-<<<<<<< HEAD
-        assert_eq!(retrieved_swap.quote_id, original_swap.quote_id);
-        assert_eq!(retrieved_swap.market_maker, original_swap.market_maker);
-        assert_eq!(retrieved_swap.user_deposit_salt, original_swap.user_deposit_salt);
-        assert_eq!(retrieved_swap.mm_deposit_salt, original_swap.mm_deposit_salt);
-=======
         assert_eq!(retrieved_swap.quote.id, original_swap.quote.id);
         assert_eq!(retrieved_swap.market_maker_id, original_swap.market_maker_id);
         assert_eq!(retrieved_swap.user_deposit_salt, original_swap.user_deposit_salt);
         assert_eq!(retrieved_swap.user_deposit_address, original_swap.user_deposit_address);
         assert_eq!(retrieved_swap.mm_nonce, original_swap.mm_nonce);
->>>>>>> b3b9abdb
         assert_eq!(retrieved_swap.user_destination_address, original_swap.user_destination_address);
         assert_eq!(retrieved_swap.user_refund_address, original_swap.user_refund_address);
         assert_eq!(retrieved_swap.status, original_swap.status);
@@ -690,36 +570,10 @@
         getrandom::getrandom(&mut user_salt).unwrap();
         getrandom::getrandom(&mut mm_nonce).unwrap();
 
-        // Create test salts
-        let mut user_salt = [0u8; 32];
-        let mut mm_salt = [0u8; 32];
-        getrandom::getrandom(&mut user_salt).unwrap();
-        getrandom::getrandom(&mut mm_salt).unwrap();
-
         // Create swap with deposit info
         let now = Utc::now();
         let original_swap = Swap {
             id: Uuid::new_v4(),
-<<<<<<< HEAD
-            quote_id: quote.id,
-            market_maker: "test-mm-2".to_string(),
-            user_deposit_salt: user_salt,
-            mm_deposit_salt: mm_salt,
-            user_destination_address: "0x9876543210987654321098765432109876543210".to_string(),
-            user_refund_address: "bc1qrp33g0q5c5txsp9arysrx4k6zdkfs4nce4xj0gdcccefvpysxf3qccfmv3".to_string(),
-            status: SwapStatus::WaitingConfirmations,
-            user_deposit_status: Some(DepositInfo {
-                tx_hash: "7d865e959b2466918c9863afca942d0fb89d7c9ac0c99bafc3749504ded97730".to_string(),
-                amount: U256::from(2000000u64),
-                detected_at: now,
-            }),
-            mm_deposit_status: Some(DepositInfo {
-                tx_hash: "0x88df016429689c079f3b2f6ad39fa052532c56b6a39df8e3c84c03b8346cfc63".to_string(),
-                amount: U256::from(1000000000000000000u64),
-                detected_at: now + Duration::minutes(5),
-            }),
-            user_withdrawal_tx: None,
-=======
             market_maker_id: quote.market_maker_id,
             quote: quote.clone(),
             user_deposit_salt: user_salt,
@@ -747,7 +601,6 @@
             failure_at: None,
             mm_notified_at: None,
             mm_private_key_sent_at: None,
->>>>>>> b3b9abdb
             created_at: now,
             updated_at: now + Duration::minutes(5),
         };
@@ -833,27 +686,9 @@
         getrandom::getrandom(&mut user_salt).unwrap();
         getrandom::getrandom(&mut mm_nonce).unwrap();
 
-        // Create test salts
-        let mut user_salt = [0u8; 32];
-        let mut mm_salt = [0u8; 32];
-        getrandom::getrandom(&mut user_salt).unwrap();
-        getrandom::getrandom(&mut mm_salt).unwrap();
-
         // Create swap
         let swap = Swap {
             id: Uuid::new_v4(),
-<<<<<<< HEAD
-            quote_id: quote.id,
-            market_maker: "test-mm-3".to_string(),
-            user_deposit_salt: user_salt,
-            mm_deposit_salt: mm_salt,
-            user_destination_address: "0xabcdef1234567890abcdef1234567890abcdef12".to_string(),
-            user_refund_address: "bc1qnahvmnz8vgsdmrr68l5mfr8v8q9fxqz3n5d9u0".to_string(),
-            status: SwapStatus::QuoteValidation,
-            user_deposit_status: None,
-            mm_deposit_status: None,
-            user_withdrawal_tx: None,
-=======
             market_maker_id: quote.market_maker_id,
             quote: quote.clone(),
             user_deposit_salt: user_salt,
@@ -869,7 +704,6 @@
             failure_at: None,
             mm_notified_at: None,
             mm_private_key_sent_at: None,
->>>>>>> b3b9abdb
             created_at: Utc::now(),
             updated_at: Utc::now(),
         };
@@ -904,20 +738,6 @@
         swap_repo.create(&swap).await.unwrap();
 
         // Update status
-<<<<<<< HEAD
-        swap_repo.update_status(swap.id, SwapStatus::WaitingUserDeposit).await.unwrap();
-        
-        let updated = swap_repo.get(swap.id).await.unwrap();
-        assert_eq!(updated.status, SwapStatus::WaitingUserDeposit);
-
-        // Update user deposit
-        let deposit_amount = U256::from(1000000u64);
-        swap_repo.update_user_deposit(
-            swap.id,
-            "abcdef1234567890abcdef1234567890abcdef1234567890abcdef1234567890".to_string(),
-            deposit_amount,
-        ).await.unwrap();
-=======
         swap_repo.update_status(swap.id, SwapStatus::WaitingUserDepositConfirmed).await.unwrap();
         
         let updated = swap_repo.get(swap.id).await.unwrap();
@@ -933,23 +753,12 @@
             last_checked: Utc::now(),
         };
         swap_repo.update_user_deposit(swap.id, &user_deposit).await.unwrap();
->>>>>>> b3b9abdb
 
         let updated = swap_repo.get(swap.id).await.unwrap();
         assert!(updated.user_deposit_status.is_some());
         let deposit = updated.user_deposit_status.unwrap();
         assert_eq!(deposit.amount, deposit_amount);
 
-<<<<<<< HEAD
-        // Update withdrawal tx
-        swap_repo.update_withdrawal_tx(
-            swap.id,
-            "0x1234567890abcdef1234567890abcdef1234567890abcdef1234567890abcdef".to_string(),
-        ).await.unwrap();
-
-        let updated = swap_repo.get(swap.id).await.unwrap();
-        assert!(updated.user_withdrawal_tx.is_some());
-=======
         // Update settlement status
         let settlement_status = SettlementStatus {
             tx_hash: "0x1234567890abcdef1234567890abcdef1234567890abcdef1234567890abcdef".to_string(),
@@ -962,7 +771,6 @@
 
         let updated = swap_repo.get(swap.id).await.unwrap();
         assert!(updated.settlement_status.is_some());
->>>>>>> b3b9abdb
         assert_eq!(
             updated.settlement_status.unwrap().tx_hash,
             "0x1234567890abcdef1234567890abcdef1234567890abcdef1234567890abcdef"
@@ -1037,26 +845,6 @@
 
         let mut swap_ids = Vec::new();
         for (i, status) in statuses.iter().enumerate() {
-<<<<<<< HEAD
-            // Create unique salts for each swap
-            let mut user_salt = [0u8; 32];
-            let mut mm_salt = [0u8; 32];
-            user_salt[0] = i as u8;
-            mm_salt[0] = (i + 100) as u8;
-            
-            let swap = Swap {
-                id: Uuid::new_v4(),
-                quote_id: quote.id,
-                market_maker: "test-mm-4".to_string(),
-                user_deposit_salt: user_salt,
-                mm_deposit_salt: mm_salt,
-                user_destination_address: format!("0x{:040}", i + 100),
-                user_refund_address: format!("bc1q{:064}", i + 100),
-                status: status.clone(),
-                user_deposit_status: None,
-                mm_deposit_status: None,
-                user_withdrawal_tx: None,
-=======
             // Create unique salt and nonce for each swap
             let mut user_salt = [0u8; 32];
             let mut mm_nonce = [0u8; 16];
@@ -1080,17 +868,12 @@
                 failure_at: None,
                 mm_notified_at: None,
                 mm_private_key_sent_at: None,
->>>>>>> b3b9abdb
                 created_at: Utc::now(),
                 updated_at: Utc::now(),
             };
 
             swap_repo.create(&swap).await.unwrap();
-<<<<<<< HEAD
-            swap_ids.push((swap.id, status.clone()));
-=======
             swap_ids.push((swap.id, *status));
->>>>>>> b3b9abdb
         }
 
         // Get active swaps
