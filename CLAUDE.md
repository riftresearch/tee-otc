--- conflicted
+++ resolved
@@ -69,10 +69,6 @@
 - PostgreSQL with SQLx for async operations
 - Schema is created on first run if it doesn't exist
 - **Each binary maintains its own migrations** - Database migrations are stored within each binary's directory (e.g., `bin/otc-server/migrations/`)
-<<<<<<< HEAD
-- Never put migrations at the workspace root - they belong with the binary that uses them
-- If a new binary needs database access, create its own `migrations/` directory within that binary's folder
-=======
 - Never put migrations at workspace root - they belong with the binary that uses them
 - If a new binary needs database access, create its own `migrations/` directory within that binary's folder
 - **Migration Strategy**: Combine migrations into one mega migration scoped by table (e.g., one migration for all swap table changes, one for all quote table changes)
@@ -87,5 +83,4 @@
 ```
 
 - This command spins up a test database
-  After this point, you can use normal cargo nextest to run your tests
->>>>>>> b3b9abdb
+  After this point, you can use normal cargo nextest to run your tests